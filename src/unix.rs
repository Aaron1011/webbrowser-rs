use crate::{Browser, BrowserOptions, Error, ErrorKind, Result, TargetType};
use log::{debug, trace};
use std::io::{BufRead, BufReader};
use std::os::unix::fs::PermissionsExt;
use std::path::{Path, PathBuf, MAIN_SEPARATOR};
use std::process::{Command, Stdio};

macro_rules! try_browser {
    ( $options: expr, $name:expr, $( $arg:expr ),+ ) => {
        for_matching_path($name, |pb| {
            let mut cmd = Command::new(pb);
            $(
                cmd.arg($arg);
            )+
            run_command(&mut cmd, !is_text_browser(&pb), $options)
        })
    }
}

/// Deal with opening of browsers on Linux and *BSD - currently supports only the default browser
///
/// The mechanism of opening the default browser is as follows:
/// 1. Attempt to use $BROWSER env var if available
/// 2. Attempt to use xdg-open
/// 3. Attempt to use window manager specific commands, like gnome-open, kde-open etc. incl. WSL
/// 4. Fallback to x-www-browser
pub(super) fn open_browser_internal(
    browser: Browser,
    target: &TargetType,
    options: &BrowserOptions,
) -> Result<()> {
    match browser {
        Browser::Default => open_browser_default(target, options),
        _ => Err(Error::new(
            ErrorKind::NotFound,
            "only default browser supported",
        )),
    }
}

/// Open the default browser.
///
/// [BrowserOptions::dry_run] is handled inside [run_command], as all execution paths eventually
/// rely on it to execute.
fn open_browser_default(url: &str, options: &BrowserOptions) -> Result<()> {
    // we first try with the $BROWSER env
    try_with_browser_env(url, options)
        // allow for haiku's open specifically
        .or_else(|_| try_haiku(options, url))
        // then we try with xdg configuration
        .or_else(|_| try_xdg(options, url))
        // else do desktop specific stuff
        .or_else(|r| match guess_desktop_env() {
            "kde" => try_browser!(options, "kde-open", url)
                .or_else(|_| try_browser!(options, "kde-open5", url))
                .or_else(|_| try_browser!(options, "kfmclient", "newTab", url)),

            "gnome" => try_browser!(options, "gio", "open", url)
                .or_else(|_| try_browser!(options, "gvfs-open", url))
                .or_else(|_| try_browser!(options, "gnome-open", url)),

            "mate" => try_browser!(options, "gio", "open", url)
                .or_else(|_| try_browser!(options, "gvfs-open", url))
                .or_else(|_| try_browser!(options, "mate-open", url)),

            "xfce" => try_browser!(options, "exo-open", url)
                .or_else(|_| try_browser!(options, "gio", "open", url))
                .or_else(|_| try_browser!(options, "gvfs-open", url)),

            "wsl" => try_browser!(options, "cmd.exe", "/c", "start", url)
                .or_else(|_| try_browser!(options, "powershell.exe", "Start", url))
                .or_else(|_| try_browser!(options, "wsl-open", url)),

            _ => Err(r),
        })
        // at the end, we'll try x-www-browser and return the result as is
        .or_else(|_| try_browser!(options, "x-www-browser", url))
        // if all above failed, map error to not found
        .map_err(|_| {
            Error::new(
                ErrorKind::NotFound,
                "No valid browsers detected. You can specify one in BROWSERS environment variable",
            )
        })
        // and convert a successful result into a ()
        .map(|_| ())
}

fn try_with_browser_env(url: &str, options: &BrowserOptions) -> Result<()> {
    // $BROWSER can contain ':' delimited options, each representing a potential browser command line
    for browser in std::env::var("BROWSER")
        .unwrap_or_else(|_| String::from(""))
        .split(':')
    {
        if !browser.is_empty() {
            // each browser command can have %s to represent URL, while %c needs to be replaced
            // with ':' and %% with '%'
            let cmdline = browser
                .replace("%s", url)
                .replace("%c", ":")
                .replace("%%", "%");
            let cmdarr: Vec<&str> = cmdline.split_ascii_whitespace().collect();
            let browser_cmd = cmdarr[0];
            let env_exit = for_matching_path(browser_cmd, |pb| {
                let mut cmd = Command::new(pb);
                for arg in cmdarr.iter().skip(1) {
                    cmd.arg(arg);
                }
                if !browser.contains("%s") {
                    // append the url as an argument only if it was not already set via %s
                    cmd.arg(url);
                }
                run_command(&mut cmd, !is_text_browser(pb), options)
            });
            if env_exit.is_ok() {
                return Ok(());
            }
        }
    }
    Err(Error::new(
        ErrorKind::NotFound,
        "No valid browser configured in BROWSER environment variable",
    ))
}

<<<<<<< HEAD
=======
/// Check if we are inside WSL on Windows
#[inline]
fn is_wsl() -> bool {
    if let Ok(b) = std::fs::read("/proc/sys/kernel/osrelease") {
        if let Ok(s) = std::str::from_utf8(&b) {
            let a = s.to_ascii_lowercase();
            return a.contains("microsoft") || a.contains("wsl");
        }
    }
    false
}

>>>>>>> f9bfbf01
/// Detect the desktop environment
fn guess_desktop_env() -> &'static str {
    let unknown = "unknown";
    let xcd: String = std::env::var("XDG_CURRENT_DESKTOP")
        .unwrap_or_else(|_| unknown.into())
        .to_ascii_lowercase();
    let dsession: String = std::env::var("DESKTOP_SESSION")
        .unwrap_or_else(|_| unknown.into())
        .to_ascii_lowercase();

    if xcd.contains("gnome") || xcd.contains("cinnamon") || dsession.contains("gnome") {
        // GNOME and its derivatives
        "gnome"
    } else if xcd.contains("kde")
        || std::env::var("KDE_FULL_SESSION").is_ok()
        || std::env::var("KDE_SESSION_VERSION").is_ok()
    {
        // KDE: https://userbase.kde.org/KDE_System_Administration/Environment_Variables#Automatically_Set_Variables
        "kde"
    } else if xcd.contains("mate") || dsession.contains("mate") {
        // We'll treat MATE as distinct from GNOME due to mate-open
        "mate"
    } else if xcd.contains("xfce") || dsession.contains("xfce") {
        // XFCE
        "xfce"
    } else if is_wsl() {
        // WSL
        "wsl"
    } else {
        // All others
        unknown
    }
}

/// Handle Haiku explicitly, as it uses an "open" command, similar to macos
/// but on other Unixes, open ends up translating to shell open fd
fn try_haiku(options: &BrowserOptions, url: &str) -> Result<()> {
    if cfg!(target_os = "haiku") {
        try_browser!(options, "open", url).map(|_| ())
    } else {
        Err(Error::new(ErrorKind::NotFound, "Not on haiku"))
    }
}

/// Dig into XDG settings (if xdg is available) to force it to open the browser, instead of
/// the default application
fn try_xdg(options: &BrowserOptions, url: &str) -> Result<()> {
    // run: xdg-settings get default-web-browser
    let browser_name_os = for_matching_path("xdg-settings", |pb| {
        Command::new(pb)
            .args(["get", "default-web-browser"])
            .stdin(Stdio::null())
            .stderr(Stdio::null())
            .output()
    })
    .map_err(|_| Error::new(ErrorKind::NotFound, "unable to determine xdg browser"))?
    .stdout;

    // convert browser name to a utf-8 string and trim off the trailing newline
    let browser_name = String::from_utf8(browser_name_os)
        .map_err(|_| Error::new(ErrorKind::NotFound, "invalid default browser name"))?
        .trim()
        .to_owned();
    trace!("found xdg browser: {:?}", &browser_name);

    // search for the config file corresponding to this browser name
    let mut config_found = false;
    let app_suffix = "applications";
    for xdg_dir in get_xdg_dirs().iter_mut() {
        let mut config_path = xdg_dir.join(app_suffix).join(&browser_name);
        trace!("checking for xdg config at {:?}", config_path);
        let mut metadata = config_path.metadata();
        if metadata.is_err() && browser_name.contains('-') {
            // as per the spec, we need to replace '-' with /
            let child_path = browser_name.replace('-', "/");
            config_path = xdg_dir.join(app_suffix).join(child_path);
            metadata = config_path.metadata();
        }
        if metadata.is_ok() {
            // we've found the config file, so we try running using that
            config_found = true;
            match open_using_xdg_config(&config_path, options, url) {
                Ok(x) => return Ok(x), // return if successful
                Err(err) => {
                    // if we got an error other than NotFound, then we short
                    // circuit, and do not try any more options, else we
                    // continue to try more
                    if err.kind() != ErrorKind::NotFound {
                        return Err(err);
                    }
                }
            }
        }
    }

    if config_found {
        Err(Error::new(ErrorKind::Other, "xdg-open failed"))
    } else {
        Err(Error::new(ErrorKind::NotFound, "no valid xdg config found"))
    }
}

/// Opens `url` using xdg configuration found in `config_path`
///
/// See https://specifications.freedesktop.org/desktop-entry-spec/latest for details
fn open_using_xdg_config(config_path: &PathBuf, options: &BrowserOptions, url: &str) -> Result<()> {
    let file = std::fs::File::open(config_path)?;
    let mut in_desktop_entry = false;
    let mut hidden = false;
    let mut cmdline: Option<String> = None;
    let mut requires_terminal = false;

    // we capture important keys under the [Desktop Entry] section, as defined under:
    // https://specifications.freedesktop.org/desktop-entry-spec/latest/ar01s06.html
    for line in BufReader::new(file).lines().flatten() {
        if line == "[Desktop Entry]" {
            in_desktop_entry = true;
        } else if line.starts_with('[') {
            in_desktop_entry = false;
        } else if in_desktop_entry && !line.starts_with('#') {
            if let Some(idx) = line.find('=') {
                let key = &line[..idx];
                let value = &line[idx + 1..];
                match key {
                    "Exec" => cmdline = Some(value.to_owned()),
                    "Hidden" => hidden = value == "true",
                    "Terminal" => requires_terminal = value == "true",
                    _ => (), // ignore
                }
            }
        }
    }

    if hidden {
        // we ignore this config if it was marked hidden/deleted
        return Err(Error::new(ErrorKind::NotFound, "xdg config is hidden"));
    }

    if let Some(cmdline) = cmdline {
        // we have a valid configuration
        let cmdarr: Vec<&str> = cmdline.split_ascii_whitespace().collect();
        let browser_cmd = cmdarr[0];
        for_matching_path(browser_cmd, |pb| {
            let mut cmd = Command::new(pb);
            let mut url_added = false;
            for arg in cmdarr.iter().skip(1) {
                match *arg {
                    "%u" | "%U" | "%f" | "%F" => {
                        url_added = true;
                        cmd.arg(url)
                    }
                    _ => cmd.arg(arg),
                };
            }
            if !url_added {
                // append the url as an argument only if it was not already set
                cmd.arg(url);
            }
            run_command(&mut cmd, !requires_terminal, options)
        })
    } else {
        // we don't have a valid config
        Err(Error::new(ErrorKind::NotFound, "not a valid xdg config"))
    }
}

/// Get the list of directories in which the desktop file needs to be searched
fn get_xdg_dirs() -> Vec<PathBuf> {
    let mut xdg_dirs: Vec<PathBuf> = Vec::new();

    if let Some(user_dir) = dirs::data_dir() {
        xdg_dirs.push(user_dir);
    }
    if let Ok(data_dirs) = std::env::var("XDG_DATA_DIRS") {
        for d in data_dirs.split(':') {
            xdg_dirs.push(PathBuf::from(d));
        }
    } else {
        xdg_dirs.push(PathBuf::from("/usr/local/share"));
        xdg_dirs.push(PathBuf::from("/usr/share"));
    }

    xdg_dirs
}

/// Returns true if specified command refers to a known list of text browsers
fn is_text_browser(pb: &Path) -> bool {
    for browser in TEXT_BROWSERS.iter() {
        if pb.ends_with(browser) {
            return true;
        }
    }
    false
}

fn for_matching_path<F, T>(name: &str, op: F) -> Result<T>
where
    F: FnOnce(&PathBuf) -> Result<T>,
{
    let err = Err(Error::new(ErrorKind::NotFound, "command not found"));

    // if the name already includes path separator, we should not try to do a PATH search on it
    // as it's likely an absolutely or relative name, so we treat it as such.
    if name.contains(MAIN_SEPARATOR) {
        let pb = std::path::PathBuf::from(name);
        if let Ok(metadata) = pb.metadata() {
            if metadata.is_file() && metadata.permissions().mode() & 0o111 != 0 {
                return op(&pb);
            }
        } else {
            return err;
        }
    } else {
        // search for this name inside PATH
        if let Ok(path) = std::env::var("PATH") {
            for entry in path.split(':') {
                let mut pb = std::path::PathBuf::from(entry);
                pb.push(name);
                if let Ok(metadata) = pb.metadata() {
                    if metadata.is_file() && metadata.permissions().mode() & 0o111 != 0 {
                        return op(&pb);
                    }
                }
            }
        }
    }
    // return the not found err, if we didn't find anything above
    err
}

/// Run the specified command in foreground/background
fn run_command(cmd: &mut Command, background: bool, options: &BrowserOptions) -> Result<()> {
    // if dry_run, we return a true, as executable existence check has
    // already been done
    if options.dry_run {
        debug!("dry-run enabled, so not running: {:?}", &cmd);
        return Ok(());
    }

    if background {
        debug!("background spawn: {:?}", &cmd);
        // if we're in background, set stdin/stdout to null and spawn a child, as we're
        // not supposed to have any interaction.
        if options.suppress_output {
            cmd.stdin(Stdio::null())
                .stdout(Stdio::null())
                .stderr(Stdio::null())
        } else {
            cmd
        }
        .spawn()
        .map(|_| ())
    } else {
        debug!("foreground exec: {:?}", &cmd);
        // if we're in foreground, use status() instead of spawn(), as we'd like to wait
        // till completion.
        // We also specifically don't suppress anything here, because we're running here
        // most likely because of a text browser
        cmd.status().and_then(|status| {
            if status.success() {
                Ok(())
            } else {
                Err(Error::new(
                    ErrorKind::Other,
                    "command present but exited unsuccessfully",
                ))
            }
        })
    }
}

static TEXT_BROWSERS: [&str; 9] = [
    "lynx", "links", "links2", "elinks", "w3m", "eww", "netrik", "retawq", "curl",
];

#[cfg(test)]
mod tests_xdg {
    use super::*;
    use std::fs::File;
    use std::io::Write;

    fn get_temp_path(name: &str, suffix: &str) -> String {
        let pid = std::process::id();
        std::env::temp_dir()
            .join(format!("{}.{}.{}", name, pid, suffix))
            .into_os_string()
            .into_string()
            .expect("failed to convert into string")
    }

    #[test]
    fn test_xdg_open_local_file() {
        let _ = env_logger::try_init();

        // ensure flag file is not existing
        let flag_path = get_temp_path("test_xdg", "flag");
        let _ = std::fs::remove_file(&flag_path);

        // create browser script
        let txt_path = get_temp_path("test_xdf", "txt");
        let browser_path = get_temp_path("test_xdg", "browser");
        {
            let mut browser_file =
                File::create(&browser_path).expect("failed to create browser file");
            let _ = browser_file.write_fmt(format_args!(
                r#"#!/bin/bash
                if [ "$1" != "p1" ]; then
                    echo "1st parameter should've been p1" >&2
                    exit 1
                elif [ "$2" != "{}" ]; then
                    echo "2nd parameter should've been {}" >&2
                    exit 1
                elif [ "$3" != "p3" ]; then
                    echo "3rd parameter should've been p3" >&2
                    exit 1
                fi

                echo "$2" > "{}"
            "#,
                &txt_path, &txt_path, &flag_path
            ));
            let mut perms = browser_file
                .metadata()
                .expect("failed to get permissions")
                .permissions();
            perms.set_mode(0o755);
            let _ = browser_file.set_permissions(perms);
        }

        // create xdg desktop config
        let config_path = get_temp_path("test_xdg", "desktop");
        {
            let mut xdg_file =
                std::fs::File::create(&config_path).expect("failed to create xdg desktop file");
            let _ = xdg_file.write_fmt(format_args!(
                r#"# this line should be ignored
[Desktop Entry]
Exec={} p1 %u p3
[Another Entry]
Exec=/bin/ls
# the above Exec line should be getting ignored
            "#,
                &browser_path
            ));
        }

        // now try opening browser using above desktop config
        let result = open_using_xdg_config(
            &PathBuf::from(&config_path),
            &BrowserOptions::default(),
            &txt_path,
        );

        // we need to wait until the flag file shows up due to the async
        // nature of browser invocation
        for _ in 0..10 {
            if std::fs::read_to_string(&flag_path).is_ok() {
                break;
            }
            std::thread::sleep(std::time::Duration::from_millis(500));
        }
        std::thread::sleep(std::time::Duration::from_millis(500));

        // validate that the flag file contains the url we passed
        assert_eq!(
            std::fs::read_to_string(&flag_path)
                .expect("flag file not found")
                .trim(),
            &txt_path,
        );
        assert!(result.is_ok());

        // delete all temp files
        let _ = std::fs::remove_file(&txt_path);
        let _ = std::fs::remove_file(&flag_path);
        let _ = std::fs::remove_file(&browser_path);
        let _ = std::fs::remove_file(&config_path);

        assert!(result.is_ok());
    }
}<|MERGE_RESOLUTION|>--- conflicted
+++ resolved
@@ -42,7 +42,9 @@
 ///
 /// [BrowserOptions::dry_run] is handled inside [run_command], as all execution paths eventually
 /// rely on it to execute.
-fn open_browser_default(url: &str, options: &BrowserOptions) -> Result<()> {
+fn open_browser_default(target: &TargetType, options: &BrowserOptions) -> Result<()> {
+    let url: &str = target;
+
     // we first try with the $BROWSER env
     try_with_browser_env(url, options)
         // allow for haiku's open specifically
@@ -67,9 +69,7 @@
                 .or_else(|_| try_browser!(options, "gio", "open", url))
                 .or_else(|_| try_browser!(options, "gvfs-open", url)),
 
-            "wsl" => try_browser!(options, "cmd.exe", "/c", "start", url)
-                .or_else(|_| try_browser!(options, "powershell.exe", "Start", url))
-                .or_else(|_| try_browser!(options, "wsl-open", url)),
+            "wsl" => try_wsl(options, target),
 
             _ => Err(r),
         })
@@ -123,21 +123,26 @@
     ))
 }
 
-<<<<<<< HEAD
-=======
-/// Check if we are inside WSL on Windows
-#[inline]
+/// Check if we are inside WSL on Windows, and interoperability with Windows tools is
+/// enabled.
 fn is_wsl() -> bool {
-    if let Ok(b) = std::fs::read("/proc/sys/kernel/osrelease") {
-        if let Ok(s) = std::str::from_utf8(&b) {
-            let a = s.to_ascii_lowercase();
-            return a.contains("microsoft") || a.contains("wsl");
-        }
-    }
-    false
-}
-
->>>>>>> f9bfbf01
+    // we should check in procfs only on linux, as for non-linux it will likely be
+    // a disk hit, which we should avoid.
+    if cfg!(target_os = "linux") {
+        // we check if interop with windows tools is allowed, as if it isn't, we won't
+        // be able to invoke windows commands anyways.
+        // See: https://learn.microsoft.com/en-us/windows/wsl/filesystems#disable-interoperability
+        if let Ok(s) = std::fs::read_to_string("/proc/sys/fs/binfmt_misc/WSLInterop") {
+            s.contains("enabled")
+        } else {
+            false
+        }
+    } else {
+        // we short-circuit and return false on non-linux
+        false
+    }
+}
+
 /// Detect the desktop environment
 fn guess_desktop_env() -> &'static str {
     let unknown = "unknown";
@@ -172,6 +177,13 @@
     }
 }
 
+fn try_wsl(options: &BrowserOptions, target: &TargetType) -> Result<()> {
+    let url = target.get_http_url()?;
+    try_browser!(options, "cmd.exe", "/c", "start", url)
+        .or_else(|_| try_browser!(options, "powershell.exe", "Start", url))
+        .or_else(|_| try_browser!(options, "wsl-open", url))
+}
+
 /// Handle Haiku explicitly, as it uses an "open" command, similar to macos
 /// but on other Unixes, open ends up translating to shell open fd
 fn try_haiku(options: &BrowserOptions, url: &str) -> Result<()> {
